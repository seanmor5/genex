defmodule Genex do
  alias Genex.Types.{Chromosome, Population}

  @moduledoc """
  Genex makes it easy to write Evolutionary Algorithms in Elixir.

  The process of creating an algorithm in Genex can be thought of in three phases:

    1. Problem Definition
    2. Evolution Definition
    3. Algorithm Execution

  The `Genex` module contains the behaviour necessary to encode a problem the *Genex Way*. This module implements "Phase 1" of the three phase process used by Genex.

  Genex problems consist of a minimum of 3 and at most 6 functions. These functions:

    1. Define your solution space (`genotype/0` and `datatype/0`).
    2. Define your objective function (`fitness_function/1` and `weights/0`).
    3. Define your termination criteria (`terminate?/1`).

  ## Implementing a Problem

  A basic Genex problem consists of: `genotype/0`, `fitness_function/1`, and `terminate?/1`. To define your first problem, create a new module with `use Genex` and declare each of these functions:

  ```
  defmodule MyProblem do
    use Genex

    def genotype, do: Genotype.binary(10)

    def fitness_function(chromosome), do: Enum.sum(chromosome.genes)

    def terminate?(population), do: population.max_fitness == 10
  end
  ```

  ## Running a Problem

  Genex injects a special function called `run/1` into your problem definition. `run/1` takes a number of optional configuration options you can use to change how your algorithm is executed (*see configuration guide*). To properly run your algorithm, open up `iex` and call `MyProblem.run()` or declare your module in `.exs` file and run `mix run path/to/my_problem.exs`.

  ## Configuring Algorithms

  Genex supports the following configuration options:

    - `:title`: `String` title of your algorithm. Defaults to `"Genetic Algorithm"`.
    - `:population_size`: `Integer` size of your initial population.
    - `:selection_type`: `Function` selection strategy. Defaults to `Genex.Selection.natural()`.
    - `:crossover_type`: `Function` crossover strategy. Defualts to `Genex.Crossover.single_point()`.
    - `:mutation_type`: `Function` mutation strategy. Defaults to `:none`.
    - `:survival_selection_type`: `Function` survival selection strategy. Defaults to `Genex.Selection.natural()`.
    - `:selection_rate`: `Float` between `0` and `1` or `Function`. Defaults to `0.8`.
    - `:mutation_rate`: `Float` between `0` and `1` or `Function`. Defaults to `0.05`.
    - `:survival_rate`: `Float` between `0` and `1` or `Function`. Defaults to `1 - selection_rate`.

  All of these options are passed to `run/1` as a `Keyword` list. See *Configuring Genex* for more.

  ## Additional Utilities

  The problem definition contains a few additional utilities that you might find useful to use. To find out more, see *Additional Utilities*.
  """

  @doc """
  Generates a random gene set.

  This function is called `n` times, where `n` is the size of your population, at the beginning of the genetic algorithm to define the initial population. It's important that this function return random values, otherwise your initial population will consist of entirely the same set of solutions.

  The genotype of your problem represents how solutions to problems are encoded. It's your solution space. `Genex.Tools.Genotype` implements several convenience functions for representing different types of solutions. See the *Representing Solutions* guide for information about the different ways to represent solutions with Genex.
  """
  @callback genotype :: Enum.t()

  @doc """
  Function used to specify how genes are stored in the chromosome.

  Genex supports any structure that implements `Enumerable`. After each generation, the algorithm "repairs" broke chromosomes by calling `collection` on each chromosome in the population. This is because many of the functions in `Enum` explicitly return a `List`.

  This should be a reference to a function that accepts an `Enum` and returns an `Enum`. Most data structures come with a utility function for creating new versions from other types. An example is `MapSet.new/1`. Elixir's `MapSet.new/1` accepts an `Enum` and returns a new `MapSet`.

  The default version of this function returns a function that returns itself. In other words, the default version of this function simply returns the current representation of the chromosome. Because of how some of the functions in `Enum` work, this will always be a `List`.
  """
  @callback collection :: (Enum.t() -> Enum.t())

  @doc """
  Evaluates a chromosome.

  The fitness function is your objective function(s). It is the function(s) you are trying to optimize. The fitness function will be used during an evolution to evaluate solutions against one another.

  Genex supports multiple objectives. You can optimize multiple objectives at once by returning an `Enum` of objectives calculated from the chromosome.

  It's important to note that `chromosome` is of type `Chromosome.t`. Typically you want to assess fitness based on the genes of the chromosome, so you must access the `genes` field of the struct.
  """
  @callback fitness_function(chromosome :: Chromosome.t()) :: number() | Enum.t()

  @doc """
  Returns initial weights associated with each objective.

  The weights associated with each objective represent how "important" each weight is to your final solution. Typically, you want to weigh objectives equally, so your weights will consist of all ones.

  The default implementation of this function returns `1`. This represents a single objective maximization problem. To minimize the objective function, declare a weight of `-1`. You can also achieve this in the fitness function; however, declaring weights makes your algorithm more expressive and easier to follow.
  """
  @callback weights :: number() | Enum.t()

  @doc """
  Tests the population for some termination criteria.

  The termination criteria is assessed at the beginning of every generation. If termination criteria is met, the algorithm halts and returns the current population.

  Termination criteria assesses the entire population. The `Population` struct contains several convenience features you can use to determine when to halt your algorithms. You can stop on max fitness, generations, or some arbitrary feature determined from the population. Check out *Crafting Termination Criteria* to see more.
  """
  @callback terminate?(population :: Population.t()) :: boolean()

  defmacro __using__(_) do
    quote do
      @behaviour Genex
<<<<<<< HEAD
      alias Genex.Chromosome
      alias Genex.Population
      alias Genex.Support.Statistics
      import Genex
      use Genex.Config
      # Other
      @minimize unquote(minimize)

      @spec encoding :: Enum.t()
      def encoding, do: raise("You must implement encoding/0 or seed/1!")

      @doc """
      Seed the population with some chromosomes.
=======
      alias Genex.Types.Chromosome
      alias Genex.Types.Population
      alias Genex.Tools.{Benchmarks, Evaluation, Genotype}

      def collection, do: & &1
>>>>>>> f8dbbb0e

      def weights, do: 1

      def eval(c), do: c.fitness

      @spec seed(Keyword.t()) :: {:ok, Enum.t(Chromosome.t())}
      defp seed(opts \\ []) do
        size = Keyword.get(opts, :population_size, 100)
        fun = &genotype/0

        chromosomes =
          fun
          |> Stream.repeatedly()
          |> Stream.map(fn g -> collection().(g) end)
          |> Stream.map(fn g ->
            %Chromosome{
              genes: g,
              size: Enum.count(g),
              weights: weights(),
              f: &fitness_function/1,
              collection: &collection/0
            }
          end)
          |> Enum.take(size)

        pop = %Population{chromosomes: chromosomes, size: Enum.count(chromosomes)}
        {:ok, pop}
      end

      @spec run(Keyword.t()) :: Population.t()
      def run(opts \\ []) do
        evolution = Keyword.get(opts, :evolution, Genex.Evolution.Simple)

        with {:ok, population} <- seed(opts),
             {:ok, population} <- evolution.init(population, opts),
             {:ok, population} <- evolution.evaluation(population, opts),
             {:ok, population} <-
               evolution.evolve(population, &terminate?/1, opts) do
          evolution.termination(population, opts)
        else
          err -> raise err
        end
      end

      @spec profile :: :ok
      def profile(opts \\ []), do: :ok

      defp valid_opts?(opts \\ []), do: :ok

<<<<<<< HEAD
        pop = %Population{population | parents: parents}
        {:ok, pop}
      end

      defp do_parent_selection(_, _, _, _), do: raise("Invalid crossover rate!")

      defp do_survivor_selection(population, f, args) do
        chromosomes = population.chromosomes
        n = population.size - length(population.children)
        survivors = apply(f, [chromosomes, n] ++ args)
        pop = %Population{population | survivors: survivors}
        {:ok, pop}
      end

      defp do_statistics(population) do
        stats =
          statistics()
          |> Enum.map(fn {k, v} ->
            val =
              population.chromosomes
              |> Enum.map(fn c -> c.fitness end)
              |> v.()

            {:"#{k}", val}
          end)

        pop = %Population{population | statistics: stats}
        {:ok, pop}
      end

      defoverridable select_parents: 2,
                     crossover: 2,
                     mutate: 2,
                     select_survivors: 2,
                     seed: 1,
                     evaluate: 2,
                     advance: 2,
                     cycle: 2,
                     statistics: 0,
                     benchmark: 1,
                     encoding: 0
    end
  end

  @doc """
  A procedure for generating Interactive Genetic Algorithms.

  In the `fitness_function/1` of your library, add this function.
  """
  def interactive(chromosome, view \\ &IO.inspect/1) do
    view.(chromosome)
    score = IO.gets("\nWhat fitness score do you give to this chromosome?\n")
    {num, _} = Float.parse(score)
    num
  end

  defguard valid_rate?(rate) when is_float(rate) and rate >= 0.0 and rate <= 1.0
=======
      defoverridable profile: 1, weights: 0, collection: 0
    end
  end
>>>>>>> f8dbbb0e
end<|MERGE_RESOLUTION|>--- conflicted
+++ resolved
@@ -3,45 +3,29 @@
 
   @moduledoc """
   Genex makes it easy to write Evolutionary Algorithms in Elixir.
-
   The process of creating an algorithm in Genex can be thought of in three phases:
-
     1. Problem Definition
     2. Evolution Definition
     3. Algorithm Execution
-
   The `Genex` module contains the behaviour necessary to encode a problem the *Genex Way*. This module implements "Phase 1" of the three phase process used by Genex.
-
   Genex problems consist of a minimum of 3 and at most 6 functions. These functions:
-
     1. Define your solution space (`genotype/0` and `datatype/0`).
     2. Define your objective function (`fitness_function/1` and `weights/0`).
     3. Define your termination criteria (`terminate?/1`).
-
   ## Implementing a Problem
-
   A basic Genex problem consists of: `genotype/0`, `fitness_function/1`, and `terminate?/1`. To define your first problem, create a new module with `use Genex` and declare each of these functions:
-
   ```
   defmodule MyProblem do
     use Genex
-
     def genotype, do: Genotype.binary(10)
-
     def fitness_function(chromosome), do: Enum.sum(chromosome.genes)
-
     def terminate?(population), do: population.max_fitness == 10
   end
   ```
-
   ## Running a Problem
-
   Genex injects a special function called `run/1` into your problem definition. `run/1` takes a number of optional configuration options you can use to change how your algorithm is executed (*see configuration guide*). To properly run your algorithm, open up `iex` and call `MyProblem.run()` or declare your module in `.exs` file and run `mix run path/to/my_problem.exs`.
-
   ## Configuring Algorithms
-
   Genex supports the following configuration options:
-
     - `:title`: `String` title of your algorithm. Defaults to `"Genetic Algorithm"`.
     - `:population_size`: `Integer` size of your initial population.
     - `:selection_type`: `Function` selection strategy. Defaults to `Genex.Selection.natural()`.
@@ -51,59 +35,44 @@
     - `:selection_rate`: `Float` between `0` and `1` or `Function`. Defaults to `0.8`.
     - `:mutation_rate`: `Float` between `0` and `1` or `Function`. Defaults to `0.05`.
     - `:survival_rate`: `Float` between `0` and `1` or `Function`. Defaults to `1 - selection_rate`.
-
   All of these options are passed to `run/1` as a `Keyword` list. See *Configuring Genex* for more.
-
   ## Additional Utilities
-
   The problem definition contains a few additional utilities that you might find useful to use. To find out more, see *Additional Utilities*.
   """
 
   @doc """
   Generates a random gene set.
-
   This function is called `n` times, where `n` is the size of your population, at the beginning of the genetic algorithm to define the initial population. It's important that this function return random values, otherwise your initial population will consist of entirely the same set of solutions.
-
   The genotype of your problem represents how solutions to problems are encoded. It's your solution space. `Genex.Tools.Genotype` implements several convenience functions for representing different types of solutions. See the *Representing Solutions* guide for information about the different ways to represent solutions with Genex.
   """
   @callback genotype :: Enum.t()
 
   @doc """
   Function used to specify how genes are stored in the chromosome.
-
   Genex supports any structure that implements `Enumerable`. After each generation, the algorithm "repairs" broke chromosomes by calling `collection` on each chromosome in the population. This is because many of the functions in `Enum` explicitly return a `List`.
-
   This should be a reference to a function that accepts an `Enum` and returns an `Enum`. Most data structures come with a utility function for creating new versions from other types. An example is `MapSet.new/1`. Elixir's `MapSet.new/1` accepts an `Enum` and returns a new `MapSet`.
-
   The default version of this function returns a function that returns itself. In other words, the default version of this function simply returns the current representation of the chromosome. Because of how some of the functions in `Enum` work, this will always be a `List`.
   """
   @callback collection :: (Enum.t() -> Enum.t())
 
   @doc """
   Evaluates a chromosome.
-
   The fitness function is your objective function(s). It is the function(s) you are trying to optimize. The fitness function will be used during an evolution to evaluate solutions against one another.
-
   Genex supports multiple objectives. You can optimize multiple objectives at once by returning an `Enum` of objectives calculated from the chromosome.
-
   It's important to note that `chromosome` is of type `Chromosome.t`. Typically you want to assess fitness based on the genes of the chromosome, so you must access the `genes` field of the struct.
   """
   @callback fitness_function(chromosome :: Chromosome.t()) :: number() | Enum.t()
 
   @doc """
   Returns initial weights associated with each objective.
-
   The weights associated with each objective represent how "important" each weight is to your final solution. Typically, you want to weigh objectives equally, so your weights will consist of all ones.
-
   The default implementation of this function returns `1`. This represents a single objective maximization problem. To minimize the objective function, declare a weight of `-1`. You can also achieve this in the fitness function; however, declaring weights makes your algorithm more expressive and easier to follow.
   """
   @callback weights :: number() | Enum.t()
 
   @doc """
   Tests the population for some termination criteria.
-
   The termination criteria is assessed at the beginning of every generation. If termination criteria is met, the algorithm halts and returns the current population.
-
   Termination criteria assesses the entire population. The `Population` struct contains several convenience features you can use to determine when to halt your algorithms. You can stop on max fitness, generations, or some arbitrary feature determined from the population. Check out *Crafting Termination Criteria* to see more.
   """
   @callback terminate?(population :: Population.t()) :: boolean()
@@ -111,27 +80,11 @@
   defmacro __using__(_) do
     quote do
       @behaviour Genex
-<<<<<<< HEAD
-      alias Genex.Chromosome
-      alias Genex.Population
-      alias Genex.Support.Statistics
-      import Genex
-      use Genex.Config
-      # Other
-      @minimize unquote(minimize)
-
-      @spec encoding :: Enum.t()
-      def encoding, do: raise("You must implement encoding/0 or seed/1!")
-
-      @doc """
-      Seed the population with some chromosomes.
-=======
       alias Genex.Types.Chromosome
       alias Genex.Types.Population
       alias Genex.Tools.{Benchmarks, Evaluation, Genotype}
 
       def collection, do: & &1
->>>>>>> f8dbbb0e
 
       def weights, do: 1
 
@@ -181,67 +134,7 @@
 
       defp valid_opts?(opts \\ []), do: :ok
 
-<<<<<<< HEAD
-        pop = %Population{population | parents: parents}
-        {:ok, pop}
-      end
-
-      defp do_parent_selection(_, _, _, _), do: raise("Invalid crossover rate!")
-
-      defp do_survivor_selection(population, f, args) do
-        chromosomes = population.chromosomes
-        n = population.size - length(population.children)
-        survivors = apply(f, [chromosomes, n] ++ args)
-        pop = %Population{population | survivors: survivors}
-        {:ok, pop}
-      end
-
-      defp do_statistics(population) do
-        stats =
-          statistics()
-          |> Enum.map(fn {k, v} ->
-            val =
-              population.chromosomes
-              |> Enum.map(fn c -> c.fitness end)
-              |> v.()
-
-            {:"#{k}", val}
-          end)
-
-        pop = %Population{population | statistics: stats}
-        {:ok, pop}
-      end
-
-      defoverridable select_parents: 2,
-                     crossover: 2,
-                     mutate: 2,
-                     select_survivors: 2,
-                     seed: 1,
-                     evaluate: 2,
-                     advance: 2,
-                     cycle: 2,
-                     statistics: 0,
-                     benchmark: 1,
-                     encoding: 0
-    end
-  end
-
-  @doc """
-  A procedure for generating Interactive Genetic Algorithms.
-
-  In the `fitness_function/1` of your library, add this function.
-  """
-  def interactive(chromosome, view \\ &IO.inspect/1) do
-    view.(chromosome)
-    score = IO.gets("\nWhat fitness score do you give to this chromosome?\n")
-    {num, _} = Float.parse(score)
-    num
-  end
-
-  defguard valid_rate?(rate) when is_float(rate) and rate >= 0.0 and rate <= 1.0
-=======
       defoverridable profile: 1, weights: 0, collection: 0
     end
   end
->>>>>>> f8dbbb0e
 end