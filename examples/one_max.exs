defmodule OneMax do
  use Genex

  def genotype, do: Genotype.binary(100)

  def fitness_function(chromosome), do: Enum.sum(chromosome.genes)

  def terminate?(population), do: population.max_fitness == 100
end

<<<<<<< HEAD
import Genex.Config

OneMax.benchmark()
=======
use Genex.Tools

soln = OneMax.run(title: "One Max",
                  mutation_type: Mutation.scramble())

IO.inspect(soln.strongest.genes)
>>>>>>> f8dbbb0e
<|MERGE_RESOLUTION|>--- conflicted
+++ resolved
@@ -8,15 +8,9 @@
   def terminate?(population), do: population.max_fitness == 100
 end
 
-<<<<<<< HEAD
-import Genex.Config
-
-OneMax.benchmark()
-=======
 use Genex.Tools
 
 soln = OneMax.run(title: "One Max",
                   mutation_type: Mutation.scramble())
 
-IO.inspect(soln.strongest.genes)
->>>>>>> f8dbbb0e
+IO.inspect(soln.strongest.genes)